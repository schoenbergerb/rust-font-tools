#![allow(missing_docs)]
use crate::font::{Font, Table};
<<<<<<< HEAD
use crate::tables::{
    avar::{self, SegmentMap},
    fvar, glyf,
    gvar::{self, Coords, DeltaSet, GlyphVariationData},
};
=======
use crate::tables::avar::{self, SegmentMap};
use crate::tables::gvar::{self, Coords, DeltaSet, GlyphVariationData};
use crate::tables::{fvar, glyf};
use crate::tag;
use crate::types::*;
>>>>>>> 783e8c6b
//use crate::font::Table;
//use crate::fvar;
//use crate::glyf;
//use crate::gvar;
//use crate::gvar::{Coords, DeltaSet, GlyphVariationData};
use super::support_scalar;
<<<<<<< HEAD
use crate::types::Tag;
use otspec::types::*;
=======
>>>>>>> 783e8c6b
use std::collections::BTreeMap;

type Location = BTreeMap<Tag, f32>;

#[derive(Debug, Clone, PartialEq)]
pub struct AxisRange {
    minimum: f32,
    maximum: f32,
}

impl AxisRange {
    pub fn new(minimum: f32, maximum: f32) -> Self {
        if maximum < minimum {
            panic!("Range minimum must be more than maximum")
        }
        AxisRange { minimum, maximum }
    }
}
#[derive(Debug, Clone, PartialEq)]
struct NormalizedAxisRange {
    minimum: f32,
    maximum: f32,
}

#[derive(Debug, Clone)]
enum NormalizedAxisLimit {
    Full(f32),
    Partial(NormalizedAxisRange),
}

#[derive(Debug)]
pub struct NormalizedAxisLimits(BTreeMap<Tag, NormalizedAxisLimit>);
type FullNormalizedAxisLimits = Location;
type PartialNormalizedAxisLimits = BTreeMap<Tag, (f32, f32)>;

impl NormalizedAxisLimits {
    pub fn split_up(&self) -> (FullNormalizedAxisLimits, PartialNormalizedAxisLimits) {
        let mut full: FullNormalizedAxisLimits = BTreeMap::new();
        let mut partial: PartialNormalizedAxisLimits = BTreeMap::new();
        for (&tag, limit) in &self.0 {
            match limit {
                NormalizedAxisLimit::Full(loc) => {
                    full.insert(tag, *loc);
                }
                NormalizedAxisLimit::Partial(NormalizedAxisRange { minimum, maximum }) => {
                    partial.insert(tag, (*minimum, *maximum));
                }
            };
        }
        (full, partial)
    }
}

#[derive(Debug, Clone, PartialEq)]
pub enum UserAxisLimit {
    Full(f32),
    Partial(AxisRange),
    Drop,
}

#[derive(Debug)]
pub struct UserAxisLimits(pub BTreeMap<Tag, UserAxisLimit>);
type FullUserAxisLimits = Location;
type PartialUserAxisLimits = BTreeMap<Tag, (f32, f32)>;

impl UserAxisLimits {
    pub fn len(&self) -> usize {
        self.0.len()
    }

    pub fn is_empty(&self) -> bool {
        self.len() == 0
    }
    pub fn split_up(&self) -> (FullUserAxisLimits, PartialUserAxisLimits) {
        let mut full: FullUserAxisLimits = BTreeMap::new();
        let mut partial: PartialUserAxisLimits = BTreeMap::new();
        for (&tag, limit) in &self.0 {
            match limit {
                UserAxisLimit::Full(loc) => {
                    full.insert(tag, *loc);
                }
                UserAxisLimit::Partial(AxisRange { minimum, maximum }) => {
                    partial.insert(tag, (*minimum, *maximum));
                }
                UserAxisLimit::Drop => {}
            };
        }
        (full, partial)
    }
}

// #[derive(Debug)]
// enum OverlapMode {
//     KeepAndDontSetFlags,
//     KeepAndSetFlags,
//     Remove,
//     RemoveAndIgnoreErrors,
// }

fn instantiate_gvar_data(
    variations: &mut GlyphVariationData,
    axis_tags: &[Tag],
    axis_limits: &NormalizedAxisLimits,
) -> Coords {
    let mut new_variations = variations.clone();
    let (pinned, axis_ranges): (FullNormalizedAxisLimits, PartialNormalizedAxisLimits) =
        axis_limits.split_up();

    if !pinned.is_empty() {
        new_variations = pin_tuple_variation_axes(&mut new_variations, &pinned, axis_tags)
    }
    if !axis_ranges.is_empty() {
        new_variations = limit_tuple_variation_axis_ranges(new_variations, axis_ranges)
    }
    let mut merged_variations: BTreeMap<Vec<(Tag, F2DOT14, F2DOT14, F2DOT14)>, DeltaSet> =
        BTreeMap::new();
    for deltaset in &new_variations.deltasets {
        // We don't need to IUP here as Python does, because we're working on "cooked" delta sets
        let mut tent = vec![];
        for (ix, ax) in axis_tags.iter().enumerate() {
            let peak = deltaset.peak.get(ix).expect("Where'd my axis go?");
            if pinned.contains_key(ax) {
                continue;
            }
            let start = deltaset.start.get(ix).expect("Where'd my axis go?");
            let end = deltaset.end.get(ix).expect("Where'd my axis go?");
            tent.push((*ax, F2DOT14(*start), F2DOT14(*peak), F2DOT14(*end)))
        }

        if let Some(var) = merged_variations.get(&tent) {
            merged_variations.insert(tent, var.combine(deltaset));
        } else {
            merged_variations.insert(tent, deltaset.clone());
        }
    }

    println!("Merged variations: {:?}", merged_variations);
    // XXX - wait - axis_tags has the old set of axes...
    let default_tent: Vec<(Tag, F2DOT14, F2DOT14, F2DOT14)> = vec![];
    let default_var = merged_variations.remove(&default_tent);

    // Our deltas are i32, that seems bad for this?

    // for v in merged_variations.values_mut() {
    // v.round_deltas();
    // }

    variations.deltasets = merged_variations.values().cloned().collect();
    if let Some(default) = default_var {
        default.deltas
    } else {
        vec![]
    }
}

fn pin_tuple_variation_axes(
    variations: &mut GlyphVariationData,
    location: &FullNormalizedAxisLimits,
    axis_tags: &[Tag],
) -> GlyphVariationData {
    let mut new_deltas: Vec<gvar::DeltaSet> = vec![];
    for var in variations.deltasets.iter_mut() {
        println!("Deltaset : {:?}", var);

        // Deltaset is a set of tuples using the font's existing axes
        let mut support = BTreeMap::new();
        for tag in location.keys() {
            let index = axis_tags
                .iter()
                .position(|t| t == tag)
                .expect("Axis in location wasn't in font");
            let support_for_this_axis = (var.start[index], var.peak[index], var.end[index]);
            println!("Support for {}: {:?}", tag, support_for_this_axis);
            support.insert(*tag, support_for_this_axis);
        }
        let scalar = support_scalar(location, &support);
        println!("Support scalar for {:?}: {:?}", location, scalar);
        if scalar == 0.0 {
            continue;
        }
        var.scale_deltas(scalar);
        new_deltas.push(var.clone());
    }
    println!("Pinned deltas: {:?}", new_deltas);
    GlyphVariationData {
        deltasets: new_deltas,
    }
}

fn limit_tuple_variation_axis_ranges(
    _tvs: GlyphVariationData,
    _axis_ranges: PartialNormalizedAxisLimits,
) -> GlyphVariationData {
    unimplemented!()
}

fn sanity_check(font: &Font) {
    if !font.tables.contains_key(b"fvar") {
        panic!("Missing required table fvar")
    }
    if font.tables.contains_key(b"CFF2") {
        panic!("I don't speak CFF")
    }
}

fn instantiate_gvar_glyph(
    ix: usize,
    axis_tags: &[Tag],
    glyf: &mut glyf::glyf,
    gvar: &mut gvar::gvar,
    axis_limits: &NormalizedAxisLimits,
) {
    let glyph = glyf.glyphs.get_mut(ix).unwrap();
    println!("Handling glyph {:?}", ix);

    if let Some(var) = gvar.variations.get_mut(ix).unwrap() {
        let mut deltas = instantiate_gvar_data(var, axis_tags, axis_limits).into_iter();
        println!("New deltas: {:?}", deltas);
        for contour in glyph.contours.iter_mut() {
            for point in contour.iter_mut() {
                let delta = deltas.next().expect("Not enough deltas for glyph");
                point.x += delta.0;
                point.y += delta.1;
            }
        }
        // XXX phantom points
        if var.deltasets.is_empty() {
            log::info!("No delta sets left, dropping variation");
            gvar.variations[ix] = None;
        }
    }
}

fn instantiate_gvar(font: &mut Font, axis_limits: &NormalizedAxisLimits) {
    log::info!("Instantiating gvar/glyf table");
    let axis_tags: Vec<Tag> = font
        .tables
        .get(b"fvar")
        .unwrap()
        .fvar_unchecked()
        .axes
        .iter()
        .map(|x| x.axisTag)
        .collect();
    let mut glyf: glyf::glyf = font.tables.get(b"glyf").unwrap().glyf_unchecked().clone();
    let gvar_table = font.get_table(tag!("gvar")).unwrap().unwrap();

    if let Table::Gvar(gvar) = gvar_table {
        for gid in 0..glyf.glyphs.len() {
            instantiate_gvar_glyph(gid, &axis_tags, &mut glyf, gvar, axis_limits)
        }
        if !gvar.variations.iter().any(|x| x.is_some()) {
            log::info!("Dropping gvar table");
            font.tables.remove(b"gvar");
        }
    }
    font.tables.insert(tag!("glyf"), Table::Glyf(glyf));
}

fn instantiate_avar(font: &mut Font, axis_limits: &UserAxisLimits) {
    let (location, _axis_ranges): (FullUserAxisLimits, PartialUserAxisLimits) =
        axis_limits.split_up();
    let (_, normalized_ranges) = normalize_axis_limits(font, axis_limits, false).split_up();

    // Drop avar if we instantiate everything
    let fvar_table = font.tables.get(b"fvar").unwrap();
    let mut axis_tags = vec![];
    if let Table::Fvar(fvar) = fvar_table {
        if fvar
            .axes
            .iter()
            .all(|ax| location.contains_key(&ax.axisTag))
        {
            log::info!("Dropping avar table");
            font.tables.remove(b"avar");
            return;
        }
        for ax in &fvar.axes {
            axis_tags.push(ax.axisTag)
        }
    }

    if let Table::Avar(avar_table) = font.get_table(tag!("avar")).unwrap().unwrap() {
        // We are doing avar first, so the fvar table contains the full set of axes.

        let mut segments_map: BTreeMap<Tag, SegmentMap> = axis_tags
            .iter()
            .zip(avar_table.axisSegmentMaps.iter())
            .map(|(&tag, seg)| (tag, seg.clone()))
            .collect();
        for pinned in location.keys() {
            segments_map.remove(pinned);
            axis_tags.retain(|tag| tag != pinned);
        }

        let mut new_segments: BTreeMap<Tag, SegmentMap> = BTreeMap::new();
        for (axis_tag, segment) in segments_map {
            if !segment.is_valid() {
                continue;
            }
            if let Some(&(minimum, maximum)) = normalized_ranges.get(&axis_tag) {
                let mapped_min = F2DOT14::round(segment.piecewise_linear_map(minimum));
                let mapped_max = F2DOT14::round(segment.piecewise_linear_map(maximum));
                let mut new_mapping: Vec<(f32, f32)> = vec![];
                for avm in &segment.axisValueMaps {
                    let (mut from_coord, mut to_coord) = (avm.fromCoordinate, avm.toCoordinate);
                    if from_coord < 0.0 {
                        if minimum == 0.0 || from_coord < minimum {
                            continue;
                        } else {
                            from_coord /= minimum.abs();
                        }
                    } else if from_coord > 0.0 {
                        if maximum == 0.0 || from_coord > maximum {
                            continue;
                        } else {
                            from_coord /= maximum;
                        }
                    }
                    if to_coord < 0.0 {
                        assert!(mapped_min != 0.0);
                        assert!(to_coord >= mapped_min);
                        to_coord /= mapped_min.abs()
                    } else if to_coord > 0.0 {
                        assert!(mapped_max != 0.0);
                        assert!(to_coord <= mapped_max);
                        to_coord /= mapped_max.abs()
                    }
                    from_coord = F2DOT14::round(from_coord);
                    to_coord = F2DOT14::round(to_coord);
                    new_mapping.push((from_coord, to_coord));
                }
                new_segments.insert(axis_tag, avar::SegmentMap::new(new_mapping));
            } else {
                new_segments.insert(axis_tag, segment);
            }
        }
        // Put back the segments map into the avar table, in the right order.
        avar_table.axisSegmentMaps = axis_tags
            .iter()
            .map(|tag| new_segments.get(tag).unwrap().clone())
            .collect();
    }
}

fn is_instance_within_axis_ranges(loc: &Location, axis_ranges: &PartialUserAxisLimits) -> bool {
    for (tag, coord) in loc {
        if let Some((min, max)) = axis_ranges.get(tag) {
            if coord < min || coord > max {
                return false;
            }
        }
    }
    true
}

fn instantiate_fvar(font: &mut Font, axis_limits: &UserAxisLimits) {
    let (location, axis_ranges): (FullUserAxisLimits, PartialUserAxisLimits) =
        axis_limits.split_up();

    let fvar_table = font.get_table(tag!("fvar")).unwrap().unwrap();
    if let Table::Fvar(fvar) = fvar_table {
        if fvar
            .axes
            .iter()
            .all(|ax| location.contains_key(&ax.axisTag))
        {
            log::info!("Dropping fvar table");
            font.tables.remove(b"fvar");
            return;
        }
    }

    log::info!("Instantiating fvar table");
    if let Table::Fvar(fvar) = fvar_table {
        let mut new_axes = vec![];
        for axis in fvar.axes.iter_mut() {
            let axis_tag = axis.axisTag;
            if location.contains_key(&axis_tag) {
                continue;
            }
            if let Some(&(minimum, maximum)) = axis_ranges.get(&axis_tag) {
                axis.minValue = minimum;
                axis.maxValue = maximum;
            }
            new_axes.push(axis.clone());
        }

        let mut new_instances = vec![];
        for instance in fvar.instances.iter_mut() {
            let mut keep = true;
            // We need to convert this instance's tuple into a location
            let mut instance_location: Location = fvar
                .axes
                .iter()
                .zip(instance.coordinates.iter())
                .map(|(ax, &l)| (ax.axisTag, l))
                .collect();

            // only keep NamedInstances whose coordinates == pinned axis location
            for (loc_tag, loc_value) in location.iter() {
                if (instance_location
                    .get(loc_tag)
                    .expect("Tag mismatch in instance table")
                    - loc_value)
                    .abs()
                    > f32::EPSILON
                {
                    keep = false;
                    break;
                }
                // Delete the pinned tag from our mapping
                instance_location.remove(loc_tag);
            }

            if !keep {
                continue;
            }
            // XXX
            if !is_instance_within_axis_ranges(&instance_location, &axis_ranges) {
                continue;
            }
            // Now set the location from the *new* axes list
            let new_tuple: Tuple = new_axes
                .iter()
                .map(|x| instance_location.get(&x.axisTag).unwrap())
                .copied()
                .collect();
            instance.coordinates = new_tuple;
            new_instances.push(instance.clone());
        }

        fvar.axes = new_axes;
        fvar.instances = new_instances;
    }
}

#[allow(non_snake_case)]
fn instantiate_STAT(font: &mut Font, axis_limits: &UserAxisLimits) {
    let stat_table = font.get_table(tag!("STAT")).unwrap().unwrap();
    if let Table::STAT(stat) = stat_table {
        if stat.design_axes.is_empty() || stat.axis_values.is_empty() {
            return;
        }
        log::info!("Instantiating STAT table");
        let (location, axis_ranges): (FullUserAxisLimits, PartialUserAxisLimits) =
            axis_limits.split_up();

        let is_axis_value_outside_limits = |tag: &Tag, value: f32| {
            if let Some(&f) = location.get(tag) {
                if (value - f).abs() > f32::EPSILON {
                    return true;
                }
            }
            if let Some(&(minimum, maximum)) = axis_ranges.get(tag) {
                if value < minimum || value > maximum {
                    return true;
                }
            }
            false
        };

        let mut new_axis_value_tables: Vec<crate::tables::STAT::AxisValue> = vec![];
        let av = stat.axis_values.clone();
        for axis_value in av {
            if let Some(nominal) = axis_value.nominal_value {
                let axis_tag = stat
                    .design_axes
                    .get(axis_value.axis_index.unwrap() as usize)
                    .unwrap()
                    .axisTag;
                if is_axis_value_outside_limits(&axis_tag, nominal) {
                    continue;
                }
            }
            if let Some(locations) = &axis_value.locations {
                let mut drop_axis_table = false;
                for (&axis_index, &axis_value) in locations {
                    let axis_tag = stat.design_axes.get(axis_index as usize).unwrap().axisTag;
                    if is_axis_value_outside_limits(&axis_tag, axis_value) {
                        drop_axis_table = true;
                        break;
                    }
                }
                if drop_axis_table {
                    continue;
                }
            }
            new_axis_value_tables.push(axis_value);
        }
        stat.axis_values = new_axis_value_tables;
    }
}

fn set_mac_overlap_flags(glyf: &mut glyf::glyf) {
    for mut g in glyf.glyphs.iter_mut() {
        g.overlap = true;
    }
}

fn populate_axis_defaults(font: &mut Font, limits: UserAxisLimits) -> UserAxisLimits {
    let mut limits = limits;
    let fvar: &fvar::fvar = font
        .get_table(tag!("fvar"))
        .unwrap()
        .unwrap()
        .fvar_unchecked();
    let defaults: Location = fvar
        .axes
        .iter()
        .map(|ax| (ax.axisTag, ax.defaultValue))
        .collect();
    for (k, v) in limits
        .0
        .iter_mut()
        .filter(|(_k, v)| matches!(v, UserAxisLimit::Drop))
    {
        *v = UserAxisLimit::Full(*defaults.get(k).expect("Unknown axis"));
    }
    limits
}

fn normalize(value: f32, triple: (f32, f32, f32), avar_segment: Option<&SegmentMap>) -> f32 {
    let (minv, _default, maxv) = triple;
    let mut value = (value.clamp(minv, maxv) - minv) / (maxv - minv);
    if let Some(map) = avar_segment {
        value = map.piecewise_linear_map(value);
    }
    F2DOT14::round(value)
}

fn normalize_axis_limits(
    font: &mut Font,
    limits: &UserAxisLimits,
    use_avar: bool,
) -> NormalizedAxisLimits {
    let fvar: &fvar::fvar = font
        .get_table(tag!("fvar"))
        .unwrap()
        .unwrap()
        .fvar_unchecked();
    let all_axes: Vec<Tag> = fvar.axes.iter().map(|x| x.axisTag).collect();
    for ax in limits.0.keys() {
        if !all_axes.contains(ax) {
            panic!("Can't limit {} - axis not in font", ax,)
        }
    }
    let axes: BTreeMap<Tag, (f32, f32, f32)> = fvar
        .axes
        .iter()
        .filter(|ax| limits.0.contains_key(&ax.axisTag))
        .map(|ax| (ax.axisTag, (ax.minValue, ax.defaultValue, ax.maxValue)))
        .collect();
    let avar_segs: BTreeMap<Tag, &SegmentMap> = if use_avar && font.tables.contains_key(b"avar") {
        let avar: &avar::avar = font
            .get_table(tag!("avar"))
            .unwrap()
            .unwrap()
            .avar_unchecked();
        all_axes
            .iter()
            .zip(avar.axisSegmentMaps.iter())
            .map(|(a, b)| (*a, b))
            .collect()
    } else {
        BTreeMap::new()
    };

    for (tag, &(_, default, _)) in &axes {
        if let Some(&UserAxisLimit::Partial(AxisRange { minimum, maximum })) = limits.0.get(tag) {
            if minimum > default || maximum < default {
                panic!(
                    "Unsupported range {}:={}:{}; default position is {}",
                    tag, minimum, maximum, default
                )
            }
        }
    }

    let mut normalized_limits = BTreeMap::new();
    for (tag, tuple) in axes {
        let avar_mapping = avar_segs.get(&tag).copied();
        let value = limits.0.get(&tag).unwrap();
        match value {
            UserAxisLimit::Partial(AxisRange { minimum, maximum }) => {
                normalized_limits.insert(
                    tag,
                    NormalizedAxisLimit::Partial(NormalizedAxisRange {
                        minimum: normalize(*minimum, tuple, avar_mapping),
                        maximum: normalize(*maximum, tuple, avar_mapping),
                    }),
                );
            }
            UserAxisLimit::Full(v) => {
                normalized_limits.insert(
                    tag,
                    NormalizedAxisLimit::Full(normalize(*v, tuple, avar_mapping)),
                );
            }
            _ => {
                panic!("Can't happen")
            }
        }
    }
    NormalizedAxisLimits(normalized_limits)
}

pub fn instantiate_variable_font(font: &mut Font, limits: UserAxisLimits) -> bool {
    sanity_check(font);
    let limits = populate_axis_defaults(font, limits);
    log::debug!("Full limits: {:?}", limits);
    let normalized_limits = normalize_axis_limits(font, &limits, true);
    log::debug!("Normalized limits: {:?}", normalized_limits);
    font.get_table(tag!("fvar")).expect("Can't open fvar");
    font.get_table(tag!("glyf")).expect("Can't open glyf");
    font.get_table(tag!("gvar")).expect("Can't open gvar");
    // update name table (can't)
    if font.tables.contains_key(b"gvar") {
        // Deserialize what we need
        instantiate_gvar(font, &normalized_limits);
    }
    if font.tables.contains_key(b"cvar") {
        // instantiate_cvar(font, normalized_limits);
    }
    if font.tables.contains_key(b"MVAR") {
        // instantiate_MVAR(font, normalized_limits);
    }
    if font.tables.contains_key(b"HVAR") {
        // instantiate_HVAR(font, normalized_limits);
    }
    if font.tables.contains_key(b"VVAR") {
        // instantiate_VVAR(font, normalized_limits);
    }
    // instantiate_otl(font, normalized_limits);
    // instantiate_feature_variations(font, normalized_limits);
    if font.tables.contains_key(b"avar") {
        font.get_table(tag!("avar")).expect("Can't open avar");
        instantiate_avar(font, &limits);
    }
    if font.tables.contains_key(b"STAT") {
        instantiate_STAT(font, &limits);
    }
    instantiate_fvar(font, &limits);
    if !font.tables.contains_key(b"fvar") && !font.tables.contains_key(b"glyf") {
        // set overlap flags
        if let Table::Glyf(glyf) = font.get_table(tag!("glyf")).unwrap().unwrap() {
            set_mac_overlap_flags(glyf)
        }
    }
    // let (full, _) = limits.split_up();
    // set_default_weight_width_slant(font, full);
    true
}<|MERGE_RESOLUTION|>--- conflicted
+++ resolved
@@ -1,29 +1,17 @@
 #![allow(missing_docs)]
 use crate::font::{Font, Table};
-<<<<<<< HEAD
-use crate::tables::{
-    avar::{self, SegmentMap},
-    fvar, glyf,
-    gvar::{self, Coords, DeltaSet, GlyphVariationData},
-};
-=======
+
 use crate::tables::avar::{self, SegmentMap};
 use crate::tables::gvar::{self, Coords, DeltaSet, GlyphVariationData};
 use crate::tables::{fvar, glyf};
 use crate::tag;
 use crate::types::*;
->>>>>>> 783e8c6b
 //use crate::font::Table;
 //use crate::fvar;
 //use crate::glyf;
 //use crate::gvar;
 //use crate::gvar::{Coords, DeltaSet, GlyphVariationData};
 use super::support_scalar;
-<<<<<<< HEAD
-use crate::types::Tag;
-use otspec::types::*;
-=======
->>>>>>> 783e8c6b
 use std::collections::BTreeMap;
 
 type Location = BTreeMap<Tag, f32>;
